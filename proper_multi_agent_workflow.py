--- conflicted
+++ resolved
@@ -10,7 +10,6 @@
 from agents.real_browser_discovery_agent_fixed import RealBrowserDiscoveryAgent
 
 class ProperMultiAgentWorkflow:
-<<<<<<< HEAD
     def __init__(self, planning_agent=None, test_creation_agent=None, execution_agent=None, review_agent=None, reporting_agent=None, discovery_agent=None):
         self.planning_agent = planning_agent or PlanningAgent()
         self.test_creation_agent = test_creation_agent or EnhancedTestCreationAgent()
@@ -31,1114 +30,8 @@
         await self.reporting_agent.process_task(review_result)
 
 async def main():
-=======
-    """
-    Proper Multi-Agent Workflow
-    
-    This class implements a proper multi-agent workflow using the existing agents in the framework.
-    """
-    
-    def __init__(self):
-        """Initialize the workflow"""
-        self.logger = logging.getLogger(__name__)
-        
-        # Initialize local AI provider
-        self.local_ai_provider = LocalAIProvider()
-        
-        # Initialize agents
-        self.logger.info("Initializing agents...")
-        self.planning_agent = PlanningAgent(local_ai_provider=self.local_ai_provider)
-        self.discovery_agent = RealBrowserDiscoveryAgent()
-        self.test_creation_agent = EnhancedTestCreationAgent(local_ai_provider=self.local_ai_provider)
-        self.review_agent = ReviewAgent(local_ai_provider=self.local_ai_provider)
-        self.execution_agent = ExecutionAgent(local_ai_provider=self.local_ai_provider)
-        self.reporting_agent = ReportingAgent(local_ai_provider=self.local_ai_provider)
-    
-    async def run(self, url: str, name: str, headless: bool = True) -> Dict[str, Any]:
-        """
-        Run the workflow
-        
-        Args:
-            url: URL of the website
-            name: Name of the website
-            headless: Whether to run the browser in headless mode
-            
-        Returns:
-            Dict[str, Any]: Workflow results
-        """
-        self.logger.info(f"Running workflow for {name} at {url}")
-        
-        try:
-            # Step 0: Clean up old generated files
-            self.logger.info("Step 0: Cleaning up old generated files")
-            self._cleanup_work_dir()
-            
-            # Step 1: Create test plan
-            self.logger.info("Step 1: Creating test plan")
-            test_plan = await self._create_test_plan(url, name)
-            
-            # Step 2: Discover elements
-            self.logger.info("Step 2: Discovering elements")
-            discovery_results = await self._discover_elements(url, headless)
-            
-            # Step 3: Create tests
-            self.logger.info("Step 3: Creating tests")
-            created_tests = await self._create_tests(test_plan, discovery_results, url, name)
-            
-            # Step 4: Review tests
-            self.logger.info("Step 4: Reviewing tests")
-            review_results = await self._review_tests(created_tests)
-            
-            # Step 5: Execute tests
-            self.logger.info("Step 5: Executing tests")
-            execution_results = await self._execute_tests(review_results, headless)
-            
-            # Step 6: Generate report
-            self.logger.info("Step 6: Generating report")
-            report = await self._generate_report(execution_results, review_results)
-            
-            # Create workflow results
-            workflow_results = {
-                "name": name,
-                "url": url,
-                "timestamp": datetime.now().strftime("%Y%m%d_%H%M%S"),
-                "test_plan": test_plan,
-                "discovery_results": discovery_results,
-                "created_tests": created_tests,
-                "review_results": review_results,
-                "execution_results": execution_results,
-                "report": report
-            }
-            
-            self.logger.info(f"Workflow completed successfully for {name}")
-            
-            return workflow_results
-            
-        except Exception as e:
-            self.logger.error(f"Workflow failed: {str(e)}")
-            import traceback
-            traceback.print_exc()
-            return {
-                "error": str(e),
-                "name": name,
-                "url": url,
-                "timestamp": datetime.now().strftime("%Y%m%d_%H%M%S")
-            }
-    
-    def _cleanup_work_dir(self):
-        """
-        Clean up old generated files in work_dir before execution
-        """
-        try:
-            # Remove problematic subdirectories that might contain hardcoded paths
-            problematic_dirs = [
-                "work_dir/test_creation_agent",
-                "work_dir/EnhancedTestCreationAgent"
-            ]
-            
-            for dir_path in problematic_dirs:
-                if Path(dir_path).exists():
-                    import shutil
-                    shutil.rmtree(dir_path)
-                    self.logger.info(f"Cleaned up old generated files in {dir_path}")
-            
-            # Also clean up any old generated test files and page objects that might conflict
-            cleanup_patterns = [
-                "tests/test_*.py",
-                "pages/*_page.py"
-            ]
-            
-            import glob
-            for pattern in cleanup_patterns:
-                for file_path in glob.glob(pattern):
-                    # Only remove files that look like generated files (not our main conftest.py)
-                    if not file_path.endswith('conftest.py'):
-                        try:
-                            Path(file_path).unlink()
-                            self.logger.info(f"Cleaned up old generated file: {file_path}")
-                        except Exception as e:
-                            self.logger.warning(f"Could not remove {file_path}: {e}")
-                    
-        except Exception as e:
-            self.logger.warning(f"Error cleaning work_dir: {str(e)}")
-
-    async def _create_test_plan(self, url: str, name: str) -> Dict[str, Any]:
-        """
-        Create a test plan using the planning agent
-        
-        Args:
-            url: URL of the website
-            name: Name of the website
-            
-        Returns:
-            Dict[str, Any]: Test plan
-        """
-        try:
-            # Check if requirements files exist in root directory
-            requirements_txt_path = Path("requirements.txt")
-            requirements_json_path = Path("requirements.json")
-            
-            requirements_text = ""
-            requirements_json = {}
-            
-            if requirements_txt_path.exists():
-                with open(requirements_txt_path, 'r') as f:
-                    requirements_text = f.read()
-                    self.logger.info("Using custom requirements.txt from root directory")
-                    
-            if requirements_json_path.exists():
-                with open(requirements_json_path, 'r') as f:
-                    requirements_json = json.load(f)
-                    self.logger.info("Using custom requirements.json from root directory")          
-            # Create task data for the planning agent
-            task_data = {
-                "type": "create_plan",
-                "url": url,
-                "name": name,
-                "requirements_text": requirements_text,
-                "requirements_json": requirements_json,
-                "requirements": f"Create a test plan for {name} at {url}"
-            }
-            
-            # Process task with planning agent
-            test_plan = await self.planning_agent.process_task(task_data)
-            
-            # Extract test cases from planning agent response
-            if isinstance(test_plan, dict) and "test_plan" in test_plan:
-                actual_plan = test_plan["test_plan"]
-                if isinstance(actual_plan, dict):
-                    test_plan = actual_plan
-            
-            # Ensure test_cases field exists
-            if "test_cases" not in test_plan:
-                # Check for test_scenarios field (new format)
-                if "test_scenarios" in test_plan:
-                    test_plan["test_cases"] = test_plan["test_scenarios"]
-                elif "test_requirements" in test_plan:
-                    # Extract test cases from requirements
-                    test_cases = []
-                    for req in test_plan["test_requirements"]:
-                        if "test_cases" in req:
-                            test_cases.extend(req["test_cases"])
-                    test_plan["test_cases"] = test_cases
-                elif requirements_json and "test_requirements" in requirements_json:
-                    # Use test cases from JSON requirements
-                    test_cases = []
-                    for req in requirements_json["test_requirements"]:
-                        if "test_cases" in req:
-                            test_cases.extend(req["test_cases"])
-                    test_plan["test_cases"] = test_cases
-                else:
-                    # Use default test cases
-                    test_plan = self._create_default_test_plan(url, name)
-            
-            # If the planning agent fails, create a default test plan
-            if not test_plan or "error" in test_plan:
-                self.logger.warning("Planning agent failed, creating default test plan")
-                test_plan = self._create_default_test_plan(url, name)
-            
-            return test_plan
-            
-        except Exception as e:
-            self.logger.error(f"Error creating test plan: {str(e)}")
-            return self._create_default_test_plan(url, name)
-    
-    def _create_default_test_plan(self, url: str, name: str) -> Dict[str, Any]:
-        """
-        Create a default test plan
-        
-        Args:
-            url: URL of the website
-            name: Name of the website
-            
-        Returns:
-            Dict[str, Any]: Default test plan
-        """
-        return {
-            "name": name,
-            "url": url,
-            "timestamp": datetime.now().strftime("%Y%m%d_%H%M%S"),
-            "test_cases": [
-                {
-                    "id": "TC001",
-                    "name": "Login with valid credentials",
-                    "description": "Test login functionality with valid credentials",
-                    "priority": "High",
-                    "steps": [
-                        "Navigate to the login page",
-                        "Enter valid username",
-                        "Enter valid password",
-                        "Click login button",
-                        "Verify successful login"
-                    ]
-                },
-                {
-                    "id": "TC002",
-                    "name": "Login with invalid credentials",
-                    "description": "Test login functionality with invalid credentials",
-                    "priority": "High",
-                    "steps": [
-                        "Navigate to the login page",
-                        "Enter invalid username",
-                        "Enter invalid password",
-                        "Click login button",
-                        "Verify error message"
-                    ]
-                },
-                {
-                    "id": "TC003",
-                    "name": "Navigation",
-                    "description": "Test navigation functionality",
-                    "priority": "Medium",
-                    "steps": [
-                        "Login with valid credentials",
-                        "Navigate to different sections",
-                        "Verify page titles",
-                        "Logout"
-                    ]
-                }
-            ]
-        }
-    
-    async def _discover_elements(self, url: str, headless: bool = True) -> Dict[str, Any]:
-        """
-        Discover elements using the Discovery Agent
-        
-        Args:
-            url: URL of the website
-            headless: Whether to run the browser in headless mode
-            
-        Returns:
-            Dict[str, Any]: Discovery results
-        """
-        try:
-            # Discover elements with discovery agent
-            discovery_results = await self.discovery_agent.discover_elements(url)
-            
-            return discovery_results
-            
-        except Exception as e:
-            self.logger.error(f"Error discovering elements: {str(e)}")
-            return {
-                "error": str(e),
-                "url": url,
-                "timestamp": datetime.now().strftime("%Y%m%d_%H%M%S"),
-                "elements": []
-            }
-    
-    async def _create_tests(self, test_plan: Dict[str, Any], discovery_results: Dict[str, Any], url: str, name: str) -> Dict[str, Any]:
-        """
-        Create tests using the Test Creation Agent
-        
-        Args:
-            test_plan: Test plan
-            discovery_results: Discovery results
-            url: URL of the website
-            name: Name of the website
-            
-        Returns:
-            Dict[str, Any]: Created tests
-        """
-        try:
-            # Enhanced: Load requirements.json for global test data and environment
-            requirements_json = self._load_requirements_json()
-            global_test_data = requirements_json.get("test_environment", {}).get("test_data", {})
-            global_environment = requirements_json.get("test_environment", {})
-            
-            # Create task data for the test creation agent
-            task_data = {
-                "task_type": "generate_tests",
-                "test_plan": test_plan,
-                "application_data": {
-                    "base_url": url,
-                    "url": url,
-                    "name": name,
-                    "discovered_pages": [{"url": url, "title": name}],
-                    "discovered_elements": discovery_results.get("elements", []),
-                    "user_workflows": [],
-                    # Enhanced: Pass global test data and environment
-                    "global_test_data": global_test_data,
-                    "global_environment": global_environment,
-                    "requirements_json": requirements_json
-                }
-            }
-            
-            # Process task with test creation agent
-            created_tests = await self.test_creation_agent.process_task(task_data)
-            
-            # If the test creation agent fails or doesn't create proper tests, create default tests
-            if not created_tests or "error" in created_tests or created_tests.get("total_tests", 0) == 0:
-                self.logger.warning("Test creation agent failed or created 0 tests, creating default tests")
-                created_tests = self._create_default_tests(test_plan, discovery_results)
-            else:
-                # Extract test files from generated_files
-                generated_files = created_tests.get("generated_files", [])
-                test_files = []
-                page_files = []
-                
-                for file_info in generated_files:
-                    if file_info.get("type") == "test":
-                        test_files.append(file_info.get("path"))
-                    elif file_info.get("type") == "page_object":
-                        page_files.append(file_info.get("path"))
-                
-                # Add extracted files to created_tests
-                created_tests["generated_test_files"] = test_files
-                created_tests["generated_page_files"] = page_files
-                
-                # Ensure proper test counting
-                if "total_tests" not in created_tests or created_tests["total_tests"] == 0:
-                    # Count test cases from test plan
-                    test_cases = test_plan.get("test_cases", [])
-                    created_tests["total_tests"] = len(test_cases)
-                    created_tests["test_cases_count"] = len(test_cases)
-                
-                # Generate additional test files if needed
-                if not created_tests.get("generated_test_files"):
-                    additional_files = self._generate_additional_test_files(test_plan, discovery_results)
-                    created_tests.update(additional_files)
-            
-            return created_tests
-            
-        except Exception as e:
-            self.logger.error(f"Error creating tests: {str(e)}")
-            return self._create_default_tests(test_plan, discovery_results)
-    
-    def _generate_additional_test_files(self, test_plan: Dict[str, Any], discovery_results: Dict[str, Any]) -> Dict[str, Any]:
-        """
-        Generate additional test files in the proper location
-        
-        Args:
-            test_plan: Test plan
-            discovery_results: Discovery results
-            
-        Returns:
-            Dict[str, Any]: Information about generated test files
-        """
-        try:
-            # Create directories
-            tests_dir = Path("tests")
-            pages_dir = Path("pages")
-            
-            for directory in [tests_dir, pages_dir]:
-                directory.mkdir(exist_ok=True)
-            
-            name = test_plan.get("name", "Example").lower().replace(" ", "_")
-            url = test_plan.get("url", "https://example.com")
-            
-            # Create page object
-            page_path = pages_dir / f"{name}_page.py"
-            with open(page_path, 'w') as f:
-                f.write(f"""#!/usr/bin/env python3
-\"\"\"
-{test_plan.get("name", "Example")} Page Object
-===================
-This module contains the page object for {test_plan.get("name", "Example")}.
-\"\"\"
-
-from pages.base_page import BasePage
-
-class {name.capitalize()}Page(BasePage):
-    \"\"\"
-    Page object for {test_plan.get("name", "Example")}
-    \"\"\"
-    
-    def __init__(self, page):
-        \"\"\"
-        Initialize the page object
-        
-        Args:
-            page: Playwright page
-        \"\"\"
-        super().__init__(page)
-        self.url = "{url}"
-        
-        # Element selectors
-        self.username_selector = "input[name='username']"
-        self.password_selector = "input[name='password']"
-        self.login_button_selector = "button[type='submit']"
-    
-    def navigate(self):
-        \"\"\"
-        Navigate to {test_plan.get("name", "Example")}
-        \"\"\"
-        super().navigate(self.url)
-    
-    def login(self, username, password):
-        \"\"\"
-        Login with username and password
-        
-        Args:
-            username: Username
-            password: Password
-        \"\"\"
-        # Fill username
-        self.fill(self.username_selector, username)
-        
-        # Fill password
-        self.fill(self.password_selector, password)
-        
-        # Click login button
-        self.click(self.login_button_selector)
-""")
-            
-            # Create login test
-            login_test_path = tests_dir / f"test_{name}_login.py"
-            with open(login_test_path, 'w') as f:
-                f.write(f"""#!/usr/bin/env python3
-\"\"\"
-{test_plan.get("name", "Example")} Login Test
-===================
-This module contains tests for {test_plan.get("name", "Example")} login functionality.
-\"\"\"
-
-import os
-import pytest
-from playwright.sync_api import sync_playwright
-
-from pages.{name}_page import {name.capitalize()}Page
-
-class TestLogin:
-    \"\"\"
-    Tests for {test_plan.get("name", "Example")} login functionality
-    \"\"\"
-    
-    def test_valid_login(self, browser_setup):
-        \"\"\"
-        Test login with valid credentials
-        \"\"\"
-        page, browser, context = browser_setup
-        
-        # Create page object
-        {name}_page = {name.capitalize()}Page(page)
-        
-        # Navigate to the page
-        {name}_page.navigate()
-        
-        # Login with valid credentials
-        {name}_page.login("Admin", "admin123")
-        
-        # Wait for navigation
-        page.wait_for_load_state("networkidle")
-        
-        # Take screenshot
-        os.makedirs("screenshots", exist_ok=True)
-        page.screenshot(path="screenshots/login_success.png")
-        
-        # Verify login success
-        assert "dashboard" in page.url.lower() or "home" in page.url.lower(), "Login failed"
-    
-    def test_invalid_login(self, browser_setup):
-        \"\"\"
-        Test login with invalid credentials
-        \"\"\"
-        page, browser, context = browser_setup
-        
-        # Create page object
-        {name}_page = {name.capitalize()}Page(page)
-        
-        # Navigate to the page
-        {name}_page.navigate()
-        
-        # Login with invalid credentials
-        {name}_page.login("invalid", "invalid")
-        
-        # Wait for page to load
-        page.wait_for_load_state("networkidle")
-        
-        # Take screenshot
-        os.makedirs("screenshots", exist_ok=True)
-        page.screenshot(path="screenshots/login_failed.png")
-        
-        # Verify login failed (should still be on login page)
-        assert "login" in page.url.lower(), "Should still be on login page"
-""")
-            
-            # Count test cases from test plan
-            test_cases = test_plan.get("test_cases", [])
-            
-            # Return test file information
-            return {
-                "generated_test_files": [str(login_test_path)],
-                "generated_page_files": [str(page_path)],
-                "total_tests": len(test_cases),
-                "test_cases_count": len(test_cases),
-                "login_test": str(login_test_path),
-                "page_object": str(page_path)
-            }
-            
-        except Exception as e:
-            self.logger.error(f"Error generating additional test files: {str(e)}")
-            return {
-                "error": str(e),
-                "total_tests": 0,
-                "test_cases_count": 0
-            }
-    
-    def _create_default_tests(self, test_plan: Dict[str, Any], discovery_results: Dict[str, Any]) -> Dict[str, Any]:
-        """
-        Create default tests
-        
-        Args:
-            test_plan: Test plan
-            discovery_results: Discovery results
-            
-        Returns:
-            Dict[str, Any]: Default tests
-        """
-        # Create directories
-        tests_dir = Path("tests")
-        pages_dir = Path("pages")
-        
-        for directory in [tests_dir, pages_dir]:
-            directory.mkdir(exist_ok=True)
-        
-        # Create base page
-        base_page_path = pages_dir / "base_page.py"
-        with open(base_page_path, 'w') as f:
-            f.write("""#!/usr/bin/env python3
-\"\"\"
-Base Page Object
-===================
-This module contains the base page object for all pages.
-\"\"\"
-
-import logging
-from typing import Any, Dict, List, Optional, Tuple, Union
-
-class BasePage:
-    \"\"\"
-    Base page object for all pages
-    \"\"\"
-    
-    def __init__(self, page):
-        \"\"\"
-        Initialize the base page object
-        
-        Args:
-            page: Playwright page
-        \"\"\"
-        self.page = page
-        self.logger = logging.getLogger(__name__)
-    
-    def navigate(self, url: str) -> None:
-        \"\"\"
-        Navigate to a URL
-        
-        Args:
-            url: URL to navigate to
-        \"\"\"
-        self.logger.info(f"Navigating to {url}")
-        self.page.goto(url)
-        self.page.wait_for_load_state("networkidle")
-    
-    def click(self, selector: str) -> None:
-        \"\"\"
-        Click an element
-        
-        Args:
-            selector: Element selector
-        \"\"\"
-        self.logger.info(f"Clicking element: {selector}")
-        self.page.click(selector)
-    
-    def fill(self, selector: str, value: str) -> None:
-        \"\"\"
-        Fill an input field
-        
-        Args:
-            selector: Element selector
-            value: Value to fill
-        \"\"\"
-        self.logger.info(f"Filling element {selector} with value: {value}")
-        self.page.fill(selector, value)
-    
-    def get_text(self, selector: str) -> str:
-        \"\"\"
-        Get text from an element
-        
-        Args:
-            selector: Element selector
-            
-        Returns:
-            str: Element text
-        \"\"\"
-        self.logger.info(f"Getting text from element: {selector}")
-        return self.page.text_content(selector)
-    
-    def is_visible(self, selector: str) -> bool:
-        \"\"\"
-        Check if an element is visible
-        
-        Args:
-            selector: Element selector
-            
-        Returns:
-            bool: True if element is visible, False otherwise
-        \"\"\"
-        self.logger.info(f"Checking if element is visible: {selector}")
-        return self.page.is_visible(selector)
-""")
-        
-        # Create page object
-        page_name = test_plan.get("name", "Example").lower().replace(" ", "_")
-        page_path = pages_dir / f"{page_name}_page.py"
-        with open(page_path, 'w') as f:
-            f.write(f"""#!/usr/bin/env python3
-\"\"\"
-{test_plan.get("name", "Example")} Page Object
-===================
-This module contains the page object for {test_plan.get("name", "Example")}.
-\"\"\"
-
-from pages.base_page import BasePage
-
-class {page_name.capitalize()}Page(BasePage):
-    \"\"\"
-    Page object for {test_plan.get("name", "Example")}
-    \"\"\"
-    
-    def __init__(self, page):
-        \"\"\"
-        Initialize the page object
-        
-        Args:
-            page: Playwright page
-        \"\"\"
-        super().__init__(page)
-        
-        # Selectors
-        self.username_selector = "input[name='username']"
-        self.password_selector = "input[name='password']"
-        self.login_button_selector = "button[type='submit']"
-    
-    def navigate(self):
-        \"\"\"
-        Navigate to {test_plan.get("name", "Example")}
-        \"\"\"
-        super().navigate("{test_plan.get("url", "https://example.com")}")
-    
-    def fill_username(self, value):
-        \"\"\"
-        Fill username input
-        
-        Args:
-            value: Value to fill
-        \"\"\"
-        self.fill(self.username_selector, value)
-    
-    def fill_password(self, value):
-        \"\"\"
-        Fill password input
-        
-        Args:
-            value: Value to fill
-        \"\"\"
-        self.fill(self.password_selector, value)
-    
-    def click_login_button(self):
-        \"\"\"
-        Click login button
-        \"\"\"
-        self.click(self.login_button_selector)
-    
-    def login(self, username, password):
-        \"\"\"
-        Login with username and password
-        
-        Args:
-            username: Username
-            password: Password
-        \"\"\"
-        self.fill_username(username)
-        self.fill_password(password)
-        self.click_login_button()
-""")
-        
-        # Create login test
-        login_test_path = tests_dir / f"test_{page_name}_login.py"
-        with open(login_test_path, 'w') as f:
-            f.write(f"""#!/usr/bin/env python3
-\"\"\"
-{test_plan.get("name", "Example")} Login Test
-===================
-This module contains tests for {test_plan.get("name", "Example")} login functionality.
-\"\"\"
-
-import os
-import pytest
-from playwright.sync_api import sync_playwright
-
-from pages.{page_name}_page import {page_name.capitalize()}Page
-
-class TestLogin:
-    \"\"\"
-    Tests for {test_plan.get("name", "Example")} login functionality
-    \"\"\"
-    
-    def test_valid_login(self, browser_setup):
-        \"\"\"
-        Test login with valid credentials
-        \"\"\"
-        page, browser, context = browser_setup
-        
-        # Create page object
-        {page_name}_page = {page_name.capitalize()}Page(page)
-        
-        # Navigate to the page
-        {page_name}_page.navigate()
-        
-        # Login with valid credentials
-        {page_name}_page.login("Admin", "admin123")
-        
-        # Wait for navigation
-        page.wait_for_load_state("networkidle")
-        
-        # Take screenshot
-        os.makedirs("screenshots", exist_ok=True)
-        page.screenshot(path="screenshots/login_success.png")
-        
-        # Verify login success
-        assert "dashboard" in page.url.lower() or "home" in page.url.lower(), "Login failed"
-    
-    def test_invalid_login(self, browser_setup):
-        \"\"\"
-        Test login with invalid credentials
-        \"\"\"
-        page, browser, context = browser_setup
-        
-        # Create page object
-        {page_name}_page = {page_name.capitalize()}Page(page)
-        
-        # Navigate to the page
-        {page_name}_page.navigate()
-        
-        # Login with invalid credentials
-        {page_name}_page.login("invalid_user", "invalid_password")
-        
-        # Wait for error message
-        page.wait_for_timeout(1000)
-        
-        # Take screenshot
-        os.makedirs("screenshots", exist_ok=True)
-        page.screenshot(path="screenshots/login_failure.png")
-        
-        # Verify login failure
-        assert "dashboard" not in page.url.lower() and "home" not in page.url.lower(), "Login should have failed"
-""")
-        
-        # Create conftest.py
-        conftest_path = tests_dir / "conftest.py"
-        with open(conftest_path, 'w') as f:
-            f.write("""#!/usr/bin/env python3
-\"\"\"
-Pytest Configuration
-===================
-This module contains pytest configuration.
-\"\"\"
-
-import pytest
-from playwright.sync_api import sync_playwright
-
-# Skip adding the option if it's already defined
-try:
-    def pytest_addoption(parser):
-        \"\"\"
-        Add command line options
-        \"\"\"
-        try:
-            parser.addoption("--headless", action="store_true", default=True, help="Run browser in headless mode")
-            parser.addoption("--no-headless", action="store_false", dest="headless", help="Run browser with UI visible")
-        except ValueError:
-            # Option already exists, ignore
-            pass
-except Exception as e:
-    print(f"Warning: Could not add headless option: {e}")
-
-@pytest.fixture
-def browser_setup(request):
-    \"\"\"
-    Set up browser
-    
-    Returns:
-        tuple: (page, browser, context)
-    \"\"\"
-    # Get headless option
-    try:
-        headless = request.config.getoption("--headless")
-    except:
-        headless = True
-    
-    # Start playwright
-    playwright = sync_playwright().start()
-    browser = playwright.chromium.launch(headless=headless)
-    context = browser.new_context()
-    page = context.new_page()
-    
-    # Return page, browser, and context
-    yield page, browser, context
-    
-    # Cleanup
-    context.close()
-    browser.close()
-    playwright.stop()
-""")
-        
-        return {
-            "name": test_plan.get("name", "Example"),
-            "timestamp": datetime.now().strftime("%Y%m%d_%H%M%S"),
-            "base_page": str(base_page_path),
-            "page_object": str(page_path),
-            "login_test": str(login_test_path),
-            "conftest": str(conftest_path)
-        }
-    
-    async def _review_tests(self, created_tests: Dict[str, Any]) -> Dict[str, Any]:
-        """
-        Review tests using the Review Agent
-        
-        Args:
-            created_tests: Created tests
-            
-        Returns:
-            Dict[str, Any]: Review results
-        """
-        try:
-            # Create task data for the review agent
-            task_data = {
-                "task_type": "review_tests",
-                "created_tests": created_tests
-            }
-            
-            # Process task with review agent
-            review_results = await self.review_agent.process_task(task_data)
-            
-            # If the review agent fails, create default review results
-            if not review_results or "error" in review_results:
-                self.logger.warning("Review agent failed, creating default review results")
-                review_results = {
-                    "name": created_tests.get("name", "Unknown"),
-                    "timestamp": datetime.now().strftime("%Y%m%d_%H%M%S"),
-                    "login_test": created_tests.get("login_test"),
-                    "generated_test_files": created_tests.get("generated_test_files", []),
-                    "improvements": [
-                        "Added better error handling",
-                        "Added more detailed assertions",
-                        "Added better comments",
-                        "Added better logging"
-                    ]
-                }
-            else:
-                # Ensure test paths are included in review results
-                if "login_test" not in review_results:
-                    review_results["login_test"] = created_tests.get("login_test")
-                if "generated_test_files" not in review_results:
-                    review_results["generated_test_files"] = created_tests.get("generated_test_files", [])
-            
-            return review_results
-            
-        except Exception as e:
-            self.logger.error(f"Error reviewing tests: {str(e)}")
-            return {
-                "error": str(e),
-                "name": created_tests.get("name", "Unknown"),
-                "timestamp": datetime.now().strftime("%Y%m%d_%H%M%S"),
-                "login_test": created_tests.get("login_test"),
-                "generated_test_files": created_tests.get("generated_test_files", [])
-            }
-    
-    async def _execute_tests(self, review_results: Dict[str, Any], headless: bool = True) -> Dict[str, Any]:
-        """
-        Execute tests using the Execution Agent
-        
-        Args:
-            review_results: Review results
-            headless: Whether to run the browser in headless mode
-            
-        Returns:
-            Dict[str, Any]: Execution results
-        """
-        try:
-            # Create task data for the execution agent
-            task_data = {
-                "task_type": "execute_tests",
-                "review_results": review_results,
-                "headless": headless
-            }
-            
-            # Process task with execution agent
-            execution_results = await self.execution_agent.process_task(task_data)
-            
-            # Use execution agent result if successful, otherwise fall back to direct execution
-            if execution_results and not execution_results.get("error") and execution_results.get("test_files"):
-                self.logger.info("Using execution agent results")
-                return execution_results
-            else:
-                self.logger.info("Execution agent failed or found no test files, using direct execution for better reliability")
-                execution_results = await self._execute_tests_directly(review_results, headless)
-            
-            return execution_results
-            
-        except Exception as e:
-            self.logger.error(f"Error executing tests: {str(e)}")
-            return await self._execute_tests_directly(review_results, headless)
-    
-    async def _execute_tests_directly(self, review_results: Dict[str, Any], headless: bool = True) -> Dict[str, Any]:
-        """
-        Execute tests directly
-        
-        Args:
-            review_results: Review results
-            headless: Whether to run the browser in headless mode
-            
-        Returns:
-            Dict[str, Any]: Execution results
-        """
-        try:
-            # Get test paths from multiple sources
-            test_paths = []
-            
-            # Check for login_test
-            login_test_path = review_results.get("login_test")
-            if login_test_path and os.path.exists(login_test_path):
-                test_paths.append(login_test_path)
-            
-            # Check for generated_test_files
-            generated_files = review_results.get("generated_test_files", [])
-            for test_file in generated_files:
-                if test_file and os.path.exists(test_file):
-                    test_paths.append(test_file)
-            
-            # If no specific test paths, look for all test files in tests directory
-            if not test_paths:
-                tests_dir = Path("tests")
-                if tests_dir.exists():
-                    for test_file in tests_dir.glob("test_*.py"):
-                        test_paths.append(str(test_file))
-            
-            if not test_paths:
-                raise ValueError("No test files found to execute")
-            
-            # Execute tests
-            import subprocess
-            
-            # Create command
-            command = ["python", "-m", "pytest"]
-            command.extend(test_paths)
-            command.append("-v")
-            
-            # Add headless option
-            if headless:
-                command.append("--headless")
-            else:
-                command.append("--no-headless")
-            
-            # Execute command
-            self.logger.info(f"Executing command: {' '.join(command)}")
-            process = subprocess.Popen(
-                command,
-                stdout=subprocess.PIPE,
-                stderr=subprocess.PIPE,
-                universal_newlines=True
-            )
-            
-            # Get output
-            stdout, stderr = process.communicate()
-            
-            # Check return code
-            return_code = process.returncode
-            
-            # Create execution results
-            execution_results = {
-                "name": review_results.get("name", "Unknown"),
-                "timestamp": datetime.now().strftime("%Y%m%d_%H%M%S"),
-                "test_paths": test_paths,
-                "return_code": return_code,
-                "stdout": stdout,
-                "stderr": stderr,
-                "success": return_code == 0
-            }
-            
-            return execution_results
-            
-        except Exception as e:
-            self.logger.error(f"Error executing tests directly: {str(e)}")
-            return {
-                "error": str(e),
-                "name": review_results.get("name", "Unknown"),
-                "timestamp": datetime.now().strftime("%Y%m%d_%H%M%S"),
-                "success": False,
-                "return_code": -1
-            }
-    
-    async def _generate_report(self, execution_results: Dict[str, Any], review_results: Dict[str, Any]) -> Dict[str, Any]:
-        """
-        Generate report using the Reporting Agent
-        
-        Args:
-            execution_results: Execution results
-            review_results: Review results
-            
-        Returns:
-            Dict[str, Any]: Report
-        """
-        try:
-            # Create task data for the reporting agent
-            task_data = {
-                "type": "generate_report",
-                "execution_data": execution_results,
-                "review_data": review_results,
-                "execution_results": execution_results
-            }
-            
-            # Process task with reporting agent
-            report = await self.reporting_agent.process_task(task_data)
-            
-            # If the reporting agent fails, generate a default report
-            if not report or "error" in report:
-                self.logger.warning("Reporting agent failed, generating default report")
-                report = self._generate_default_report(execution_results)
-            
-            return report
-            
-        except Exception as e:
-            self.logger.error(f"Error generating report: {str(e)}")
-            return self._create_default_report(execution_results)
-    
-    def _load_requirements_json(self) -> Dict[str, Any]:
-        """Load and return requirements.json for data passing"""
-        try:
-            requirements_json_path = Path("requirements.json")
-            if requirements_json_path.exists():
-                with open(requirements_json_path, 'r') as f:
-                    return json.load(f)
-            else:
-                self.logger.warning("requirements.json not found, using empty configuration")
-                return {}
-        except Exception as e:
-            self.logger.error(f"Error loading requirements.json: {e}")
-            return {}
-
-
-async def main():
-    """Main function to run the workflow"""
-    parser = argparse.ArgumentParser(description="Run AI Test Automation Workflow")
-    parser.add_argument("--url", required=True, help="URL of the website to test")
-    parser.add_argument("--name", required=True, help="Name of the website")
-    parser.add_argument("--headless", action="store_true", default=True, help="Run in headless mode")
-    parser.add_argument("--no-headless", action="store_true", help="Run in non-headless mode")
-    
-    args = parser.parse_args()
-    
-    # Handle headless flag
-    if args.no_headless:
-        args.headless = False
-    
-    # Create workflow instance
->>>>>>> 7df016d7
     workflow = ProperMultiAgentWorkflow()
     await workflow.run("requirements.json")
 
-
 if __name__ == "__main__":
-    asyncio.run(main())+    asyncio.run(main())
